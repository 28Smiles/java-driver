/*
 *      Copyright (C) 2012-2014 DataStax Inc.
 *
 *   Licensed under the Apache License, Version 2.0 (the "License");
 *   you may not use this file except in compliance with the License.
 *   You may obtain a copy of the License at
 *
 *      http://www.apache.org/licenses/LICENSE-2.0
 *
 *   Unless required by applicable law or agreed to in writing, software
 *   distributed under the License is distributed on an "AS IS" BASIS,
 *   WITHOUT WARRANTIES OR CONDITIONS OF ANY KIND, either express or implied.
 *   See the License for the specific language governing permissions and
 *   limitations under the License.
 */
package com.datastax.driver.core;

import java.math.BigDecimal;
import java.math.BigInteger;
import java.net.InetAddress;
import java.nio.ByteBuffer;
import java.util.*;

<<<<<<< HEAD
import com.google.common.reflect.TypeToken;
=======
import com.google.common.collect.Lists;
>>>>>>> 103c8b2d

import com.datastax.driver.core.exceptions.InvalidTypeException;

/**
 * A prepared statement with values bound to the bind variables.
 * <p>
 * Once values has been provided for the variables of the {@link PreparedStatement}
 * it has been created from, such BoundStatement can be executed (through
 * {@link Session#execute(Statement)}).
 * <p>
 * The values of a BoundStatement can be set by either index or name. When
 * setting them by name, names follow the case insensitivity rules explained in
 * {@link ColumnDefinitions} but with the difference that if multiple bind
 * variables have the same name, setting that name will set <b>all</b> the
 * variables for that name.
 * <p>
<<<<<<< HEAD
 * All the variables of the statement must be bound. If you don't explicitly
 * set a value for a variable, an {@code IllegalStateException} will be
 * thrown when submitting the statement. If you want to set a variable to
 * {@code null}, use {@link #setToNull(int) setToNull}.
 */
public class BoundStatement extends Statement implements SettableData<BoundStatement>, GettableData {
    private static final ByteBuffer UNSET = ByteBuffer.allocate(0);
=======
 * Any variable that hasn't been specifically set will be considered {@code null}.
 * <p>
 * Bound values may also be retrieved using {@code get*()} methods. Note that this
 * may have a non-negligible impact on performance: internally, values are stored
 * in serialized form, so they need to be deserialized again. These methods are
 * provided for debugging purposes.
 */
public class BoundStatement extends Statement implements GettableData {
>>>>>>> 103c8b2d

    final PreparedStatement statement;

    // Statement is already an abstract class, so we can't make it extend AbstractData directly. But
    // we still want to avoid duplicating too much code so we wrap.
    final DataWrapper wrapper;

    private ByteBuffer routingKey;

    private DataWrapper wrapper;

    /**
     * Creates a new {@code BoundStatement} from the provided prepared
     * statement.
     * @param statement the prepared statement from which to create a {@code BoundStatement}.
     */
    public BoundStatement(PreparedStatement statement) {
        this.statement = statement;
        this.wrapper = new DataWrapper(this, statement.getVariables().size());
        for (int i = 0; i < wrapper.values.length; i++) {
            wrapper.values[i] = UNSET;
        }

        // We want to reuse code from AbstractGettableData, but this class already extends Statement,
        // so we emulate a mixin with a delegate.
        this.wrapper = new DataWrapper(this);

        if (statement.getConsistencyLevel() != null)
            this.setConsistencyLevel(statement.getConsistencyLevel());
        if (statement.getSerialConsistencyLevel() != null)
            this.setSerialConsistencyLevel(statement.getSerialConsistencyLevel());
        if (statement.isTracing())
            this.enableTracing();
        if (statement.getRetryPolicy() != null)
            this.setRetryPolicy(statement.getRetryPolicy());
    }

    /**
     * Returns the prepared statement on which this BoundStatement is based.
     *
     * @return the prepared statement on which this BoundStatement is based.
     */
    public PreparedStatement preparedStatement() {
        return statement;
    }

    /**
     * Returns whether the {@code i}th variable has been bound.
     *
     * @param i the index of the variable to check.
     * @return whether the {@code i}th variable has been bound.
     *
     * @throws IndexOutOfBoundsException if {@code i < 0 || i >= this.preparedStatement().variables().size()}.
     */
    public boolean isSet(int i) {
        return wrapper.getValue(i) != UNSET;
    }

    /**
     * Returns whether the first occurrence of variable {@code name} has been
     * bound.
     *
     * @param name the name of the variable to check.
     * @return whether the first occurrence of variable {@code name} has been
     * bound to a non-null value.
     *
     * @throws IllegalArgumentException if {@code name} is not a prepared
     * variable, that is if {@code !this.preparedStatement().variables().names().contains(name)}.
     */
    public boolean isSet(String name) {
        return wrapper.getValue(wrapper.getIndexOf(name)) != UNSET;
    }

    /**
     * Bound values to the variables of this statement.
     *
     * This is a convenience method to bind all the variables of the
     * {@code BoundStatement} in one call.
     *
     * @param values the values to bind to the variables of the newly created
     * BoundStatement. The first element of {@code values} will be bound to the
     * first bind variable, etc. It is legal to provide fewer values than the
     * statement has bound variables. In that case, the remaining variable need
     * to be bound before execution. If more values than variables are provided
     * however, an IllegalArgumentException wil be raised.
     * @return this bound statement.
     *
     * @throws IllegalArgumentException if more {@code values} are provided
     * than there is of bound variables in this statement.
     * @throws InvalidTypeException if any of the provided value is not of
     * correct type to be bound to the corresponding bind variable.
     * @throws NullPointerException if one of {@code values} is a collection
     * (List, Set or Map) containing a null value. Nulls are not supported in
     * collections by CQL.
     */
    public BoundStatement bind(Object... values) {

        if (values.length > statement.getVariables().size())
            throw new IllegalArgumentException(String.format("Prepared statement has only %d variables, %d values provided", statement.getVariables().size(), values.length));

        for (int i = 0; i < values.length; i++)
        {
            Object toSet = values[i];

            if (toSet == null) {
                wrapper.values[i] = null;
                continue;
            }

            DataType columnType = statement.getVariables().getType(i);
            switch (columnType.getName()) {
                case LIST:
                    if (!(toSet instanceof List))
                        throw new InvalidTypeException(String.format("Invalid type for value %d, column is a list but %s provided", i, toSet.getClass()));

                    List<?> l = (List<?>)toSet;
                    // If the list is empty, it will never fail validation, but otherwise we should check the list given if of the right type
                    if (!l.isEmpty()) {
                        // Ugly? Yes
                        Class<?> providedClass = l.get(0).getClass();
                        Class<?> expectedClass = columnType.getTypeArguments().get(0).asJavaClass();
                        if (!expectedClass.isAssignableFrom(providedClass))
                            throw new InvalidTypeException(String.format("Invalid type for value %d of CQL type %s, expecting list of %s but provided list of %s", i, columnType, expectedClass, providedClass));
                    }
                    break;
                case SET:
                    if (!(toSet instanceof Set))
                        throw new InvalidTypeException(String.format("Invalid type for value %d, column is a set but %s provided", i, toSet.getClass()));

                    Set<?> s = (Set<?>)toSet;
                    // If the list is empty, it will never fail validation, but otherwise we should check the list given if of the right type
                    if (!s.isEmpty()) {
                        // Ugly? Yes
                        Class<?> providedClass = s.iterator().next().getClass();
                        Class<?> expectedClass = columnType.getTypeArguments().get(0).getName().javaType;
                        if (!expectedClass.isAssignableFrom(providedClass))
                            throw new InvalidTypeException(String.format("Invalid type for value %d of CQL type %s, expecting set of %s but provided set of %s", i, columnType, expectedClass, providedClass));
                    }
                    break;
                case MAP:
                    if (!(toSet instanceof Map))
                        throw new InvalidTypeException(String.format("Invalid type for value %d, column is a map but %s provided", i, toSet.getClass()));

                    Map<?, ?> m = (Map<?, ?>)toSet;
                    // If the list is empty, it will never fail validation, but otherwise we should check the list given if of the right type
                    if (!m.isEmpty()) {
                        // Ugly? Yes
                        Map.Entry<?, ?> entry = m.entrySet().iterator().next();
                        Class<?> providedKeysClass = entry.getKey().getClass();
                        Class<?> providedValuesClass = entry.getValue().getClass();

                        Class<?> expectedKeysClass = columnType.getTypeArguments().get(0).getName().javaType;
                        Class<?> expectedValuesClass = columnType.getTypeArguments().get(1).getName().javaType;
                        if (!expectedKeysClass.isAssignableFrom(providedKeysClass) || !expectedValuesClass.isAssignableFrom(providedValuesClass))
                            throw new InvalidTypeException(String.format("Invalid type for value %d of CQL type %s, expecting map of %s->%s but provided set of %s->%s", i, columnType, expectedKeysClass, expectedValuesClass, providedKeysClass, providedValuesClass));
                    }
                    break;
                default:
                    if (toSet instanceof Token)
                        toSet = ((Token)toSet).getValue();

                    Class<?> providedClass = toSet.getClass();
                    Class<?> expectedClass = columnType.getName().javaType;
                    if (!expectedClass.isAssignableFrom(providedClass))
                        throw new InvalidTypeException(String.format("Invalid type for value %d of CQL type %s, expecting %s but %s provided", i, columnType, expectedClass, providedClass));
                    break;
            }
            wrapper.values[i] = columnType.codec(statement.getPreparedId().protocolVersion).serialize(toSet);
        }
        return this;
    }

    /**
     * Sets the routing key for this bound statement.
     * <p>
     * This is useful when the routing key can neither be set on the {@code PreparedStatement} this bound statement
     * was built from, nor automatically computed from bound variables. In particular, this is the case if the
     * partition key is composite and only some of its components are bound.
     *
     * @param routingKey the raw (binary) value to use as routing key.
     * @return this {@code BoundStatement} object.
     *
     * @see BoundStatement#getRoutingKey
     */
    public BoundStatement setRoutingKey(ByteBuffer routingKey) {
        this.routingKey = routingKey;
        return this;
    }

    /**
     * The routing key for this bound query.
     * <p>
     * This method will return a non-{@code null} value if either of the following occur:
     * <ul>
     * <li>The routing key has been set directly through {@link BoundStatement#setRoutingKey}.</li>
     * <li>The routing key has been set through {@link PreparedStatement#setRoutingKey} for the
     * {@code PreparedStatement} this statement has been built from.</li>
     * <li>All the columns composing the partition key are bound variables of this {@code BoundStatement}. The routing
     * key will then be built using the values provided for these partition key columns.</li>
     * </ul>
     * Otherwise, {@code null} is returned.
     * <p>
     *
     * Note that if the routing key has been set through {@link BoundStatement#setRoutingKey}, then that takes
     * precedence. If the routing key has been set through {@link PreparedStatement#setRoutingKey} then that is used
     * next. If neither of those are set then it is computed.
     *
     * @return the routing key for this statement or {@code null}.
     */
    @Override
    public ByteBuffer getRoutingKey() {
        if (this.routingKey != null) {
            return this.routingKey;
        }

        if (statement.getRoutingKey() != null) {
            return statement.getRoutingKey();
        }

        int[] rkIndexes = statement.getPreparedId().routingKeyIndexes;
        if (rkIndexes != null) {
            if (rkIndexes.length == 1) {
                return wrapper.values[rkIndexes[0]];
            } else {
                ByteBuffer[] components = new ByteBuffer[rkIndexes.length];
                for (int i = 0; i < components.length; ++i) {
                    ByteBuffer value = wrapper.values[rkIndexes[i]];
                    if (value == null)
                        return null;
                    components[i] = value;
                }
                return SimpleStatement.compose(components);
            }
        }
        return null;
    }

    /**
     * Returns the keyspace this query operates on.
     * <p>
     * This method will always return a non-{@code null} value (unless the statement
     * has no variables, but you should avoid prepared statement in the first in that
     * case). The keyspace returned will be the one corresponding to the first
     * variable prepared in this statement (which in almost all case will be <i>the</i>
     * keyspace for the operation, though it's possible in CQL to build a batch
     * statement that acts on multiple keyspace).
     *
     * @return the keyspace for this statement (see above), or {@code null} if the
     * statement has no variables.
     */
    @Override
    public String getKeyspace() {
        return statement.getPreparedId().metadata.size() == 0 ? null : statement.getPreparedId().metadata.getKeyspace(0);
    }

    /**
     * Sets the {@code i}th value to the provided boolean.
     *
     * @param i the index of the variable to set.
     * @param v the value to set.
     * @return this BoundStatement.
     *
     * @throws IndexOutOfBoundsException if {@code i < 0 || i >= this.preparedStatement().variables().size()}.
     * @throws InvalidTypeException if column {@code i} is not of type BOOLEAN.
     */
    public BoundStatement setBool(int i, boolean v) {
        return wrapper.setBool(i, v);
    }

    /**
     * Sets the value for (all occurrences of) variable {@code name} to the
     * provided boolean.
     *
     * @param name the name of the variable to set; if multiple variables
     * {@code name} are prepared, all of them are set.
     * @param v the value to set.
     * @return this BoundStatement.
     *
     * @throws IllegalArgumentException if {@code name} is not a prepared
     * variable, that is, if {@code !this.preparedStatement().variables().names().contains(name)}.
     * @throws InvalidTypeException if (any one occurrence of) {@code name} is not of type BOOLEAN.
     */
    public BoundStatement setBool(String name, boolean v) {
        return wrapper.setBool(name, v);
    }

    /**
     * Set the {@code i}th value to the provided integer.
     *
     * @param i the index of the variable to set.
     * @param v the value to set.
     * @return this BoundStatement.
     *
     * @throws IndexOutOfBoundsException if {@code i < 0 || i >= this.preparedStatement().variables().size()}.
     * @throws InvalidTypeException if column {@code i} is not of type INT.
     */
    public BoundStatement setInt(int i, int v) {
        return wrapper.setInt(i, v);
    }

    /**
     * Sets the value for (all occurrences of) variable {@code name} to the
     * provided integer.
     *
     * @param name the name of the variable to set; if multiple variables
     * {@code name} are prepared, all of them are set.
     * @param v the value to set.
     * @return this BoundStatement.
     *
     * @throws IllegalArgumentException if {@code name} is not a prepared
     * variable, that is, if {@code !this.preparedStatement().variables().names().contains(name)}.
     * @throws InvalidTypeException if (any one occurrence of) {@code name} is not of type INT.
     */
    public BoundStatement setInt(String name, int v) {
        return wrapper.setInt(name, v);
    }

    /**
     * Sets the {@code i}th value to the provided long.
     *
     * @param i the index of the variable to set.
     * @param v the value to set.
     * @return this BoundStatement.
     *
     * @throws IndexOutOfBoundsException if {@code i < 0 || i >= this.preparedStatement().variables().size()}.
     * @throws InvalidTypeException if column {@code i} is not of type BIGINT or COUNTER.
     */
    public BoundStatement setLong(int i, long v) {
        return wrapper.setLong(i, v);
    }

    /**
     * Sets the value for (all occurrences of) variable {@code name} to the
     * provided long.
     *
     * @param name the name of the variable to set; if multiple variables
     * {@code name} are prepared, all of them are set.
     * @param v the value to set.
     * @return this BoundStatement.
     *
     * @throws IllegalArgumentException if {@code name} is not a prepared
     * variable, that is, if {@code !this.preparedStatement().variables().names().contains(name)}.
     * @throws InvalidTypeException if (any occurrence of) {@code name} is
     * not of type BIGINT or COUNTER.
     */
    public BoundStatement setLong(String name, long v) {
        return wrapper.setLong(name, v);
    }

    /**
     * Set the {@code i}th value to the provided date.
     *
     * @param i the index of the variable to set.
     * @param v the value to set.
     * @return this BoundStatement.
     *
     * @throws IndexOutOfBoundsException if {@code i < 0 || i >= this.preparedStatement().variables().size()}.
     * @throws InvalidTypeException if column {@code i} is not of type TIMESTAMP.
     */
    public BoundStatement setDate(int i, Date v) {
        return wrapper.setDate(i, v);
    }

    /**
     * Sets the value for (all occurrences of) variable {@code name} to the
     * provided date.
     *
     * @param name the name of the variable to set; if multiple variables
     * {@code name} are prepared, all of them are set.
     * @param v the value to set.
     * @return this BoundStatement.
     *
     * @throws IllegalArgumentException if {@code name} is not a prepared
     * variable, that is, if {@code !this.preparedStatement().variables().names().contains(name)}.
     * @throws InvalidTypeException if (any occurrence of) {@code name} is
     * not of type TIMESTAMP.
     */
    public BoundStatement setDate(String name, Date v) {
        return wrapper.setDate(name, v);
    }

    /**
     * Sets the {@code i}th value to the provided float.
     *
     * @param i the index of the variable to set.
     * @param v the value to set.
     * @return this BoundStatement.
     *
     * @throws IndexOutOfBoundsException if {@code i < 0 || i >= this.preparedStatement().variables().size()}.
     * @throws InvalidTypeException if column {@code i} is not of type FLOAT.
     */
    public BoundStatement setFloat(int i, float v) {
        return wrapper.setFloat(i, v);
    }

    /**
     * Sets the value for (all occurrences of) variable {@code name} to the
     * provided float.
     *
     * @param name the name of the variable to set; if multiple variables
     * {@code name} are prepared, all of them are set.
     * @param v the value to set.
     * @return this BoundStatement.
     *
     * @throws IllegalArgumentException if {@code name} is not a prepared
     * variable, that is, if {@code !this.preparedStatement().variables().names().contains(name)}.
     * @throws InvalidTypeException if (any occurrence of) {@code name} is
     * not of type FLOAT.
     */
    public BoundStatement setFloat(String name, float v) {
        return wrapper.setFloat(name, v);
    }

    /**
     * Sets the {@code i}th value to the provided double.
     *
     * @param i the index of the variable to set.
     * @param v the value to set.
     * @return this BoundStatement.
     *
     * @throws IndexOutOfBoundsException if {@code i < 0 || i >= this.preparedStatement().variables().size()}.
     * @throws InvalidTypeException if column {@code i} is not of type DOUBLE.
     */
    public BoundStatement setDouble(int i, double v) {
        return wrapper.setDouble(i, v);
    }

    /**
     * Sets the value for (all occurrences of) variable {@code name} to the
     * provided double.
     *
     * @param name the name of the variable to set; if multiple variables
     * {@code name} are prepared, all of them are set.
     * @param v the value to set.
     * @return this BoundStatement.
     *
     * @throws IllegalArgumentException if {@code name} is not a prepared
     * variable, that is, if {@code !this.preparedStatement().variables().names().contains(name)}.
     * @throws InvalidTypeException if (any occurrence of) {@code name} is
     * not of type DOUBLE.
     */
    public BoundStatement setDouble(String name, double v) {
        return wrapper.setDouble(name, v);
    }

    /**
     * Sets the {@code i}th value to the provided string.
     *
     * @param i the index of the variable to set.
     * @param v the value to set.
     * @return this BoundStatement.
     *
     * @throws IndexOutOfBoundsException if {@code i < 0 || i >= this.preparedStatement().variables().size()}.
     * @throws InvalidTypeException if column {@code i} is of neither of the
     * following types: VARCHAR, TEXT or ASCII.
     */
    public BoundStatement setString(int i, String v) {
        return wrapper.setString(i, v);
    }

    /**
     * Sets the value for (all occurrences of) variable {@code name} to the
     * provided string.
     *
     * @param name the name of the variable to set; if multiple variables
     * {@code name} are prepared, all of them are set.
     * @param v the value to set.
     * @return this BoundStatement.
     *
     * @throws IllegalArgumentException if {@code name} is not a prepared
     * variable, that is, if {@code !this.preparedStatement().variables().names().contains(name)}.
     * @throws InvalidTypeException if (any occurrence of) {@code name} is
     * of neither of the following types: VARCHAR, TEXT or ASCII.
     */
    public BoundStatement setString(String name, String v) {
        return wrapper.setString(name, v);
    }

    /**
     * Sets the {@code i}th value to the provided byte buffer.
     *
     * This method validate that the type of the column set is BLOB. If you
     * want to insert manually serialized data into columns of another type,
     * use {@link #setBytesUnsafe} instead.
     *
     * @param i the index of the variable to set.
     * @param v the value to set.
     * @return this BoundStatement.
     *
     * @throws IndexOutOfBoundsException if {@code i < 0 || i >= this.preparedStatement().variables().size()}.
     * @throws InvalidTypeException if column {@code i} is not of type BLOB.
     */
    public BoundStatement setBytes(int i, ByteBuffer v) {
        return wrapper.setBytes(i, v);
    }

    /**
     * Sets the value for (all occurrences of) variable {@code name} to the
     * provided byte buffer.
     *
     * This method validate that the type of the column set is BLOB. If you
     * want to insert manually serialized data into columns of another type,
     * use {@link #setBytesUnsafe} instead.
     *
     * @param name the name of the variable to set; if multiple variables
     * {@code name} are prepared, all of them are set.
     * @param v the value to set.
     * @return this BoundStatement.
     *
     * @throws IllegalArgumentException if {@code name} is not a prepared
     * variable, that is if {@code !this.preparedStatement().variables().names().contains(name)}.
     * @throws InvalidTypeException if (any occurrence of) {@code name} is not of type BLOB.
     */
    public BoundStatement setBytes(String name, ByteBuffer v) {
        return wrapper.setBytes(name, v);
    }

    /**
     * Sets the {@code i}th value to the provided byte buffer.
     *
     * Contrary to {@link #setBytes}, this method does not check the
     * type of the column set. If you insert data that is not compatible with
     * the type of the column, you will get an {@code InvalidQueryException} at
     * execute time.
     *
     * @param i the index of the variable to set.
     * @param v the value to set.
     * @return this BoundStatement.
     *
     * @throws IndexOutOfBoundsException if {@code i < 0 || i >= this.preparedStatement().variables().size()}.
     */
    public BoundStatement setBytesUnsafe(int i, ByteBuffer v) {
        return wrapper.setBytesUnsafe(i, v);
    }

    /**
     * Sets the value for (all occurrences of) variable {@code name} to the
     * provided byte buffer.
     *
     * Contrary to {@link #setBytes}, this method does not check the
     * type of the column set. If you insert data that is not compatible with
     * the type of the column, you will get an {@code InvalidQueryException} at
     * execute time.
     *
     * @param name the name of the variable to set; if multiple variables
     * {@code name} are prepared, all of them are set.
     * @param v the value to set.
     * @return this BoundStatement.
     *
     * @throws IllegalArgumentException if {@code name} is not a prepared
     * variable, that is if {@code !this.preparedStatement().variables().names().contains(name)}.
     */
    public BoundStatement setBytesUnsafe(String name, ByteBuffer v) {
        return wrapper.setBytesUnsafe(name, v);
    }

    /**
     * Sets the {@code i}th value to the provided big integer.
     *
     * @param i the index of the variable to set.
     * @param v the value to set.
     * @return this BoundStatement.
     *
     * @throws IndexOutOfBoundsException if {@code i < 0 || i >= this.preparedStatement().variables().size()}.
     * @throws InvalidTypeException if column {@code i} is not of type VARINT.
     */
    public BoundStatement setVarint(int i, BigInteger v) {
        return wrapper.setVarint(i, v);
    }

    /**
     * Sets the value for (all occurrences of) variable {@code name} to the
     * provided big integer.
     *
     * @param name the name of the variable to set; if multiple variables
     * {@code name} are prepared, all of them are set.
     * @param v the value to set.
     * @return this BoundStatement.
     *
     * @throws IllegalArgumentException if {@code name} is not a prepared
     * variable, that is, if {@code !this.preparedStatement().variables().names().contains(name)}.
     * @throws InvalidTypeException if (any occurrence of) {@code name} is
     * not of type VARINT.
     */
    public BoundStatement setVarint(String name, BigInteger v) {
        return wrapper.setVarint(name, v);
    }

    /**
     * Sets the {@code i}th value to the provided big decimal.
     *
     * @param i the index of the variable to set.
     * @param v the value to set.
     * @return this BoundStatement.
     *
     * @throws IndexOutOfBoundsException if {@code i < 0 || i >= this.preparedStatement().variables().size()}.
     * @throws InvalidTypeException if column {@code i} is not of type DECIMAL.
     */
    public BoundStatement setDecimal(int i, BigDecimal v) {
        return wrapper.setDecimal(i, v);
    }

    /**
     * Sets the value for (all occurrences of) variable {@code name} to the
     * provided big decimal.
     *
     * @param name the name of the variable to set; if multiple variables
     * {@code name} are prepared, all of them are set.
     * @param v the value to set.
     * @return this BoundStatement.
     *
     * @throws IllegalArgumentException if {@code name} is not a prepared
     * variable, that is, if {@code !this.preparedStatement().variables().names().contains(name)}.
     * @throws InvalidTypeException if (any occurrence of) {@code name} is
     * not of type DECIMAL.
     */
    public BoundStatement setDecimal(String name, BigDecimal v) {
        return wrapper.setDecimal(name, v);
    }

    /**
     * Sets the {@code i}th value to the provided UUID.
     *
     * @param i the index of the variable to set.
     * @param v the value to set.
     * @return this BoundStatement.
     *
     * @throws IndexOutOfBoundsException if {@code i < 0 || i >= this.preparedStatement().variables().size()}.
     * @throws InvalidTypeException if column {@code i} is not of type UUID or
     * TIMEUUID, or if column {@code i} is of type TIMEUUID but {@code v} is
     * not a type 1 UUID.
     */
    public BoundStatement setUUID(int i, UUID v) {
        return wrapper.setUUID(i, v);
    }

    /**
     * Sets the value for (all occurrences of) variable {@code name} to the
     * provided UUID.
     *
     * @param name the name of the variable to set; if multiple variables
     * {@code name} are prepared, all of them are set.
     * @param v the value to set.
     * @return this BoundStatement.
     *
     * @throws IllegalArgumentException if {@code name} is not a prepared
     * variable, that is, if {@code !this.preparedStatement().variables().names().contains(name)}.
     * @throws InvalidTypeException if (any occurrence of) {@code name} is
     * not of type UUID or TIMEUUID, or if column {@code name} is of type
     * TIMEUUID but {@code v} is not a type 1 UUID.
     */
    public BoundStatement setUUID(String name, UUID v) {
        return wrapper.setUUID(name, v);
    }

    /**
     * Sets the {@code i}th value to the provided inet address.
     *
     * @param i the index of the variable to set.
     * @param v the value to set.
     * @return this BoundStatement.
     *
     * @throws IndexOutOfBoundsException if {@code i < 0 || i >= this.preparedStatement().variables().size()}.
     * @throws InvalidTypeException if column {@code i} is not of type INET.
     */
    public BoundStatement setInet(int i, InetAddress v) {
        return wrapper.setInet(i, v);
    }

    /**
     * Sets the value for (all occurrences of) variable {@code name} to the
     * provided inet address.
     *
     * @param name the name of the variable to set; if multiple variables
     * {@code name} are prepared, all of them are set.
     * @param v the value to set.
     * @return this BoundStatement.
     *
     * @throws IllegalArgumentException if {@code name} is not a prepared
     * variable, that is, if {@code !this.preparedStatement().variables().names().contains(name)}.
     * @throws InvalidTypeException if (any occurrence of) {@code name} is
     * not of type INET.
     */
    public BoundStatement setInet(String name, InetAddress v) {
        return wrapper.setInet(name, v);
    }

    /**
     * Sets the {@code i}th value to the provided {@link Token}.
     * <p>
     * {@link #setPartitionKeyToken(Token)} should generally be preferred if you
     * have a single token variable.
     *
     * @param i the index of the variable to set.
     * @param v the value to set.
     * @return this BoundStatement.
     *
     * @throws IndexOutOfBoundsException if {@code i < 0 || i >= this.preparedStatement().variables().size()}.
     * @throws InvalidTypeException if column {@code i} is not of the type of the token's value.
     */
    public BoundStatement setToken(int i, Token v) {
        return wrapper.setToken(i, v);
    }

    /**
     * Sets the value for (all occurrences of) variable {@code name} to the
     * provided token.
     * <p>
     * {@link #setPartitionKeyToken(Token)} should generally be preferred if you
     * have a single token variable.
     * <p>
     * If you have multiple token variables, use positional binding ({@link #setToken(int, Token)},
     * or named bind markers:
     * <pre>
     * {@code
     * PreparedStatement pst = session.prepare("SELECT * FROM my_table WHERE token(k) > :min AND token(k) <= :max");
     * BoundStatement b = pst.bind().setToken("min", minToken).setToken("max", maxToken);
     * }
     * </pre>
     *
     * @param name the name of the variable to set; if multiple variables
     * {@code name} are prepared, all of them are set.
     * @param v the value to set.
     * @return this BoundStatement.
     *
     * @throws IllegalArgumentException if {@code name} is not a prepared
     * variable, that is, if {@code !this.preparedStatement().variables().names().contains(name)}.
     * @throws InvalidTypeException if (any occurrence of) {@code name} is
     * not of the type of the token's value.
     */
    public BoundStatement setToken(String name, Token v) {
        return wrapper.setToken(name, v);
    }

    /**
     * Sets the value for (all occurrences of) variable "{@code partition key token}"
     * to the provided token (this is the name generated by Cassandra for markers
     * corresponding to a {@code token(...)} call).
     * <p>
     * This method is a shorthand for statements with a single token variable:
     * <pre>
     * {@code
     * Token token = ...
     * PreparedStatement pst = session.prepare("SELECT * FROM my_table WHERE token(k) = ?");
     * BoundStatement b = pst.bind().setPartitionKeyToken(token);
     * }
     * </pre>
     * If you have multiple token variables, use positional binding ({@link #setToken(int, Token)},
     * or named bind markers:
     * <pre>
     * {@code
     * PreparedStatement pst = session.prepare("SELECT * FROM my_table WHERE token(k) > :min AND token(k) <= :max");
     * BoundStatement b = pst.bind().setToken("min", minToken).setToken("max", maxToken);
     * }
     * </pre>
     *
     * @param v the value to set.
     * @return this BoundStatement.
     *
     * @throws IllegalArgumentException if {@code name} is not a prepared
     * variable, that is, if {@code !this.preparedStatement().variables().names().contains(name)}.
     * @throws InvalidTypeException if (any occurrence of) {@code name} is
     * not of the type of the token's value.
     */
    public BoundStatement setPartitionKeyToken(Token v) {
        return setToken("partition key token", v);
    }

    /**
     * Sets the {@code i}th value to the provided list.
     * <p>
     * Please note that {@code null} values are not supported inside collection by CQL.
     *
     * @param <T> the type of the elements of the list to set.
     * @param i the index of the variable to set.
     * @param v the value to set.
     * @return this BoundStatement.
     *
     * @throws IndexOutOfBoundsException if {@code i < 0 || i >= this.preparedStatement().variables().size()}.
     * @throws InvalidTypeException if column {@code i} is not a list type or
     * if the elements of {@code v} are not of the type of the elements of
     * column {@code i}.
     * @throws NullPointerException if {@code v} contains null values. Nulls are not supported in collections
     * by CQL.
     */
    public <T> BoundStatement setList(int i, List<T> v) {
        return wrapper.setList(i, v);
    }

    /**
     * Sets the value for (all occurrences of) variable {@code name} to the
     * provided list.
     * <p>
     * Please note that {@code null} values are not supported inside collection by CQL.
     *
     * @param <T> the type of the elements of the list to set.
     * @param name the name of the variable to set; if multiple variables
     * {@code name} are prepared, all of them are set.
     * @param v the value to set.
     * @return this BoundStatement.
     *
     * @throws IllegalArgumentException if {@code name} is not a prepared
     * variable, that is, if {@code !this.preparedStatement().variables().names().contains(name)}.
     * @throws InvalidTypeException if (any occurrence of) {@code name} is
     * not a list type or if the elements of {@code v} are not of the type of
     * the elements of column {@code name}.
     * @throws NullPointerException if {@code v} contains null values. Nulls are not supported in collections
     * by CQL.
     */
    public <T> BoundStatement setList(String name, List<T> v) {
        return wrapper.setList(name, v);
    }

    /**
     * Sets the {@code i}th value to the provided map.
     * <p>
     * Please note that {@code null} values are not supported inside collection by CQL.
     *
     * @param <K> the type of the keys for the map to set.
     * @param <V> the type of the values for the map to set.
     * @param i the index of the variable to set.
     * @param v the value to set.
     * @return this BoundStatement.
     *
     * @throws IndexOutOfBoundsException if {@code i < 0 || i >= this.preparedStatement().variables().size()}.
     * @throws InvalidTypeException if column {@code i} is not a map type or
     * if the elements (keys or values) of {@code v} are not of the type of the
     * elements of column {@code i}.
     * @throws NullPointerException if {@code v} contains null values. Nulls are not supported in collections
     * by CQL.
     */
    public <K, V> BoundStatement setMap(int i, Map<K, V> v) {
        return wrapper.setMap(i, v);
    }

    /**
     * Sets the value for (all occurrences of) variable {@code name} to the
     * provided map.
     * <p>
     * Please note that {@code null} values are not supported inside collection by CQL.
     *
     * @param <K> the type of the keys for the map to set.
     * @param <V> the type of the values for the map to set.
     * @param name the name of the variable to set; if multiple variables
     * {@code name} are prepared, all of them are set.
     * @param v the value to set.
     * @return this BoundStatement.
     *
     * @throws IllegalArgumentException if {@code name} is not a prepared
     * variable, that is, if {@code !this.preparedStatement().variables().names().contains(name)}.
     * @throws InvalidTypeException if (any occurrence of) {@code name} is
     * not a map type or if the elements (keys or values) of {@code v} are not of
     * the type of the elements of column {@code name}.
     * @throws NullPointerException if {@code v} contains null values. Nulls are not supported in collections
     * by CQL.
     */
    public <K, V> BoundStatement setMap(String name, Map<K, V> v) {
        return wrapper.setMap(name, v);
    }

    /**
     * Sets the {@code i}th value to the provided set.
     * <p>
     * Please note that {@code null} values are not supported inside collection by CQL.
     *
     * @param <T> the type of the elements of the set to set.
     * @param i the index of the variable to set.
     * @param v the value to set.
     * @return this BoundStatement.
     *
     * @throws IndexOutOfBoundsException if {@code i < 0 || i >= this.preparedStatement().variables().size()}.
     * @throws InvalidTypeException if column {@code i} is not a set type or
     * if the elements of {@code v} are not of the type of the elements of
     * column {@code i}.
     * @throws NullPointerException if {@code v} contains null values. Nulls are not supported in collections
     * by CQL.
     */
    public <T> BoundStatement setSet(int i, Set<T> v) {
        return wrapper.setSet(i, v);
    }

    /**
     * Sets the value for (all occurrences of) variable {@code name} to the
     * provided set.
     * <p>
     * Please note that {@code null} values are not supported inside collection by CQL.
     *
     * @param <T> the type of the elements of the set to set.
     * @param name the name of the variable to set; if multiple variables
     * {@code name} are prepared, all of them are set.
     * @param v the value to set.
     * @return this BoundStatement.
     *
     * @throws IllegalArgumentException if {@code name} is not a prepared
     * variable, that is, if {@code !this.preparedStatement().variables().names().contains(name)}.
     * @throws InvalidTypeException if (any occurrence of) {@code name} is
     * not a map type or if the elements of {@code v} are not of the type of
     * the elements of column {@code name}.
     * @throws NullPointerException if {@code v} contains null values. Nulls are not supported in collections
     * by CQL.
     */
    public <T> BoundStatement setSet(String name, Set<T> v) {
        return wrapper.setSet(name, v);
    }

<<<<<<< HEAD
    /**
     * Sets the {@code i}th value to the provided UDT value.
     *
     * @param i the index of the value to set.
     * @param v the value to set.
     * @return this BoundStatement .
     *
     * @throws IndexOutOfBoundsException if {@code i} is not a valid index for this BoundStatement.
     * @throws InvalidTypeException if value {@code i} is not a UDT value or if its definition
     * does not correspond to the one of {@code v}.
     */
    public BoundStatement setUDTValue(int i, UDTValue v) {
        return wrapper.setUDTValue(i, v);
=======
    @Override
    public boolean isNull(int i) {
        return wrapper.isNull(i);
    }

    @Override
    public boolean isNull(String name) {
        return wrapper.isNull(name);
    }

    @Override
    public boolean getBool(int i) {
        return wrapper.getBool(i);
    }

    @Override
    public boolean getBool(String name) {
        return wrapper.getBool(name);
    }

    @Override
    public int getInt(int i) {
        return wrapper.getInt(i);
    }

    @Override
    public int getInt(String name) {
        return wrapper.getInt(name);
    }

    @Override
    public long getLong(int i) {
        return wrapper.getLong(i);
    }

    @Override
    public long getLong(String name) {
        return wrapper.getLong(name);
    }

    @Override
    public Date getDate(int i) {
        return wrapper.getDate(i);
    }

    @Override
    public Date getDate(String name) {
        return wrapper.getDate(name);
    }

    @Override
    public float getFloat(int i) {
        return wrapper.getFloat(i);
    }

    @Override
    public float getFloat(String name) {
        return wrapper.getFloat(name);
    }

    @Override
    public double getDouble(int i) {
        return wrapper.getDouble(i);
    }

    @Override
    public double getDouble(String name) {
        return wrapper.getDouble(name);
    }

    @Override
    public ByteBuffer getBytesUnsafe(int i) {
        return wrapper.getBytesUnsafe(i);
    }

    @Override
    public ByteBuffer getBytesUnsafe(String name) {
        return wrapper.getBytesUnsafe(name);
    }

    @Override
    public ByteBuffer getBytes(int i) {
        return wrapper.getBytes(i);
    }

    @Override
    public ByteBuffer getBytes(String name) {
        return wrapper.getBytes(name);
    }

    @Override
    public String getString(int i) {
        return wrapper.getString(i);
    }

    @Override
    public String getString(String name) {
        return wrapper.getString(name);
    }

    @Override
    public BigInteger getVarint(int i) {
        return wrapper.getVarint(i);
    }

    @Override
    public BigInteger getVarint(String name) {
        return wrapper.getVarint(name);
    }

    @Override
    public BigDecimal getDecimal(int i) {
        return wrapper.getDecimal(i);
    }

    @Override
    public BigDecimal getDecimal(String name) {
        return wrapper.getDecimal(name);
    }

    @Override
    public UUID getUUID(int i) {
        return wrapper.getUUID(i);
    }

    @Override
    public UUID getUUID(String name) {
        return wrapper.getUUID(name);
    }

    @Override
    public InetAddress getInet(int i) {
        return wrapper.getInet(i);
    }

    @Override
    public InetAddress getInet(String name) {
        return wrapper.getInet(name);
    }

    @Override
    public <T> List<T> getList(int i, Class<T> elementsClass) {
        return wrapper.getList(i, elementsClass);
    }

    @Override
    public <T> List<T> getList(String name, Class<T> elementsClass) {
        return wrapper.getList(name, elementsClass);
    }

    @Override
    public <T> Set<T> getSet(int i, Class<T> elementsClass) {
        return wrapper.getSet(i, elementsClass);
    }

    @Override
    public <T> Set<T> getSet(String name, Class<T> elementsClass) {
        return wrapper.getSet(name, elementsClass);
    }

    @Override
    public <K, V> Map<K, V> getMap(int i, Class<K> keysClass, Class<V> valuesClass) {
        return wrapper.getMap(i, keysClass, valuesClass);
    }

    @Override
    public <K, V> Map<K, V> getMap(String name, Class<K> keysClass, Class<V> valuesClass) {
        return wrapper.getMap(name, keysClass, valuesClass);
    }

    @Override
    public Object getObject(int i) {
        return wrapper.getObject(i);
    }

    @Override
    public Object getObject(String name) {
        return wrapper.getObject(name);
    }

    private ColumnDefinitions metadata() {
        return statement.getVariables();
>>>>>>> 103c8b2d
    }

    /**
     * Sets the value for (all occurrences of) variable {@code name} to the
     * provided UDT value.
     *
     * @param name the name of the value to set; if {@code name} is present multiple
     * times, all its values are set.
     * @param v the value to set.
     * @return this BoundStatement.
     *
     * @throws IllegalArgumentException if {@code name} is not a valid name for this BoundStatement.
     * @throws InvalidTypeException if (any occurrence of) {@code name} is
     * not a UDT value or if the definition of column {@code name} does not correspond to
     * the one of {@code v}.
     */
    public BoundStatement setUDTValue(String name, UDTValue v) {
        return wrapper.setUDTValue(name, v);
    }

    /**
     * Sets the {@code i}th value to the provided tuple value.
     *
     * @param i the index of the value to set.
     * @param v the value to set.
     * @return this BoundStatement.
     *
     * @throws IndexOutOfBoundsException if {@code i} is not a valid index for this BoundStatement.
     * @throws InvalidTypeException if value {@code i} is not a tuple value or if its types
     * do not correspond to the ones of {@code v}.
     */
    public BoundStatement setTupleValue(int i, TupleValue v) {
        return wrapper.setTupleValue(i, v);
    }

    /**
     * Sets the value for (all occurrences of) variable {@code name} to the
     * provided tuple value.
     *
     * @param name the name of the value to set; if {@code name} is present multiple
     * times, all its values are set.
     * @param v the value to set.
     * @return this BoundStatement.
     *
     * @throws IllegalArgumentException if {@code name} is not a valid name for this BoundStatement.
     * @throws InvalidTypeException if (any occurrence of) {@code name} is
     * not a tuple value or if the types of column {@code name} do not correspond to
     * the ones of {@code v}.
     */
    public BoundStatement setTupleValue(String name, TupleValue v) {
        return wrapper.setTupleValue(name, v);
    }

    /**
     * Sets the {@code i}th value to {@code null}.
     * <p>
     * This is mainly intended for CQL types which map to native Java types.
     *
     * @param i the index of the value to set.
     * @return this object.
     * @throws IndexOutOfBoundsException if {@code i} is not a valid index for this object.
     */
    public BoundStatement setToNull(int i) {
        return wrapper.setToNull(i);
    }

    /**
     * Sets the value for (all occurrences of) variable {@code name} to {@code null}.
     * <p>
     * This is mainly intended for CQL types which map to native Java types.
     *
     * @param name the name of the value to set; if {@code name} is present multiple
     * times, all its values are set.
     * @return this object.
     * @throws IllegalArgumentException if {@code name} is not a valid name for this object.
     */
    public BoundStatement setToNull(String name) {
        return wrapper.setToNull(name);
    }

    /**
     * {@inheritDoc}
     */
    public boolean isNull(int i) {
        return wrapper.isNull(i);
    }

    /**
     * {@inheritDoc}
     */
    public boolean isNull(String name) {
        return wrapper.isNull(name);
    }

    /**
     * {@inheritDoc}
     */
    public boolean getBool(int i) {
        return wrapper.getBool(i);
    }

    /**
     * {@inheritDoc}
     */
    public boolean getBool(String name) {
        return wrapper.getBool(name);
    }

    /**
     * {@inheritDoc}
     */
    public int getInt(int i) {
        return wrapper.getInt(i);
    }

    /**
     * {@inheritDoc}
     */
    public int getInt(String name) {
        return wrapper.getInt(name);
    }

    /**
     * {@inheritDoc}
     */
    public long getLong(int i) {
        return wrapper.getLong(i);
    }

    /**
     * {@inheritDoc}
     */
    public long getLong(String name) {
        return wrapper.getLong(name);
    }

    /**
     * {@inheritDoc}
     */
    public Date getDate(int i) {
        return wrapper.getDate(i);
    }

    /**
     * {@inheritDoc}
     */
    public Date getDate(String name) {
        return wrapper.getDate(name);
    }

    /**
     * {@inheritDoc}
     */
    public float getFloat(int i) {
        return wrapper.getFloat(i);
    }

    /**
     * {@inheritDoc}
     */
    public float getFloat(String name) {
        return wrapper.getFloat(name);
    }

    /**
     * {@inheritDoc}
     */
    public double getDouble(int i) {
        return wrapper.getDouble(i);
    }

    /**
     * {@inheritDoc}
     */
    public double getDouble(String name) {
        return wrapper.getDouble(name);
    }

    /**
     * {@inheritDoc}
     */
    public ByteBuffer getBytesUnsafe(int i) {
        return wrapper.getBytesUnsafe(i);
    }

    /**
     * {@inheritDoc}
     */
    public ByteBuffer getBytesUnsafe(String name) {
        return wrapper.getBytesUnsafe(name);
    }

    /**
     * {@inheritDoc}
     */
    public ByteBuffer getBytes(int i) {
        return wrapper.getBytes(i);
    }

    /**
     * {@inheritDoc}
     */
    public ByteBuffer getBytes(String name) {
        return wrapper.getBytes(name);
    }

    /**
     * {@inheritDoc}
     */
    public String getString(int i) {
        return wrapper.getString(i);
    }

    /**
     * {@inheritDoc}
     */
    public String getString(String name) {
        return wrapper.getString(name);
    }

    /**
     * {@inheritDoc}
     */
    public BigInteger getVarint(int i) {
        return wrapper.getVarint(i);
    }

    /**
     * {@inheritDoc}
     */
    public BigInteger getVarint(String name) {
        return wrapper.getVarint(name);
    }

    /**
     * {@inheritDoc}
     */
    public BigDecimal getDecimal(int i) {
        return wrapper.getDecimal(i);
    }

    /**
     * {@inheritDoc}
     */
    public BigDecimal getDecimal(String name) {
        return wrapper.getDecimal(name);
    }

    /**
     * {@inheritDoc}
     */
    public UUID getUUID(int i) {
        return wrapper.getUUID(i);
    }

    /**
     * {@inheritDoc}
     */
    public UUID getUUID(String name) {
        return wrapper.getUUID(name);
    }

    /**
     * {@inheritDoc}
     */
    public InetAddress getInet(int i) {
        return wrapper.getInet(i);
    }

    /**
     * {@inheritDoc}
     */
    public InetAddress getInet(String name) {
        return wrapper.getInet(name);
    }

    /**
     * {@inheritDoc}
     */
    public <T> List<T> getList(int i, Class<T> elementsClass) {
        return wrapper.getList(i, elementsClass);
    }

    /**
     * {@inheritDoc}
     */
    public <T> List<T> getList(int i, TypeToken<T> elementsType) {
        return wrapper.getList(i, elementsType);
    }

    /**
     * {@inheritDoc}
     */
    public <T> List<T> getList(String name, Class<T> elementsClass) {
        return wrapper.getList(name, elementsClass);
    }

    /**
     * {@inheritDoc}
     */
    public <T> List<T> getList(String name, TypeToken<T> elementsType) {
        return wrapper.getList(name, elementsType);
    }

    /**
     * {@inheritDoc}
     */
    public <T> Set<T> getSet(int i, Class<T> elementsClass) {
        return wrapper.getSet(i, elementsClass);
    }

    /**
     * {@inheritDoc}
     */
    public <T> Set<T> getSet(int i, TypeToken<T> elementsType) {
        return wrapper.getSet(i, elementsType);
    }

    /**
     * {@inheritDoc}
     */
    public <T> Set<T> getSet(String name, Class<T> elementsClass) {
        return wrapper.getSet(name, elementsClass);
    }

    /**
     * {@inheritDoc}
     */
    public <T> Set<T> getSet(String name, TypeToken<T> elementsType) {
        return wrapper.getSet(name, elementsType);
    }

    /**
     * {@inheritDoc}
     */
    public <K, V> Map<K, V> getMap(int i, Class<K> keysClass, Class<V> valuesClass) {
        return wrapper.getMap(i, keysClass, valuesClass);
    }

    /**
     * {@inheritDoc}
     */
    public <K, V> Map<K, V> getMap(int i, TypeToken<K> keysType, TypeToken<V> valuesType) {
        return wrapper.getMap(i, keysType, valuesType);
    }

    /**
     * {@inheritDoc}
     */
    public <K, V> Map<K, V> getMap(String name, Class<K> keysClass, Class<V> valuesClass) {
        return wrapper.getMap(name, keysClass, valuesClass);
    }

    /**
     * {@inheritDoc}
     */
    public <K, V> Map<K, V> getMap(String name, TypeToken<K> keysType, TypeToken<V> valuesType) {
        return wrapper.getMap(name, keysType, valuesType);
    }

    /**
     * {@inheritDoc}
     */
    public UDTValue getUDTValue(int i) {
        return wrapper.getUDTValue(i);
    }

    /**
     * {@inheritDoc}
     */
    public UDTValue getUDTValue(String name) {
        return wrapper.getUDTValue(name);
    }

    /**
     * {@inheritDoc}
     */
    public TupleValue getTupleValue(int i) {
        return wrapper.getTupleValue(i);
    }

    /**
     * {@inheritDoc}
     */
    public TupleValue getTupleValue(String name) {
        return wrapper.getTupleValue(name);
    }

    static class DataWrapper extends AbstractData<BoundStatement> {

        DataWrapper(BoundStatement wrapped, int size) {
            super(wrapped.statement.getPreparedId().protocolVersion, wrapped, size);
        }

        protected int[] getAllIndexesOf(String name) {
            return wrapped.statement.getVariables().getAllIdx(name);
        }

        protected DataType getType(int i) {
            return wrapped.statement.getVariables().getType(i);
        }

        protected String getName(int i) {
            return wrapped.statement.getVariables().getName(i);
        }
    }

    void ensureAllSet() {
        int index = 0;
        for (ByteBuffer value : wrapper.values) {
             if (value == BoundStatement.UNSET)
                throw new IllegalStateException("Unset value at index " + index + ". "
                                                + "If you want this value to be null, please set it to null explicitly.");
             index += 1;
        }
    }

    static class DataWrapper extends AbstractGettableData {
        final ByteBuffer[] values;

        DataWrapper(BoundStatement wrapped) {
            super(wrapped.metadata());
            values = wrapped.values;
        }

        @Override
        protected ByteBuffer getValue(int i) {
            return values[i];
        }
    }
}<|MERGE_RESOLUTION|>--- conflicted
+++ resolved
@@ -21,11 +21,7 @@
 import java.nio.ByteBuffer;
 import java.util.*;
 
-<<<<<<< HEAD
 import com.google.common.reflect.TypeToken;
-=======
-import com.google.common.collect.Lists;
->>>>>>> 103c8b2d
 
 import com.datastax.driver.core.exceptions.InvalidTypeException;
 
@@ -42,7 +38,6 @@
  * variables have the same name, setting that name will set <b>all</b> the
  * variables for that name.
  * <p>
-<<<<<<< HEAD
  * All the variables of the statement must be bound. If you don't explicitly
  * set a value for a variable, an {@code IllegalStateException} will be
  * thrown when submitting the statement. If you want to set a variable to
@@ -50,16 +45,6 @@
  */
 public class BoundStatement extends Statement implements SettableData<BoundStatement>, GettableData {
     private static final ByteBuffer UNSET = ByteBuffer.allocate(0);
-=======
- * Any variable that hasn't been specifically set will be considered {@code null}.
- * <p>
- * Bound values may also be retrieved using {@code get*()} methods. Note that this
- * may have a non-negligible impact on performance: internally, values are stored
- * in serialized form, so they need to be deserialized again. These methods are
- * provided for debugging purposes.
- */
-public class BoundStatement extends Statement implements GettableData {
->>>>>>> 103c8b2d
 
     final PreparedStatement statement;
 
@@ -68,8 +53,6 @@
     final DataWrapper wrapper;
 
     private ByteBuffer routingKey;
-
-    private DataWrapper wrapper;
 
     /**
      * Creates a new {@code BoundStatement} from the provided prepared
@@ -82,10 +65,6 @@
         for (int i = 0; i < wrapper.values.length; i++) {
             wrapper.values[i] = UNSET;
         }
-
-        // We want to reuse code from AbstractGettableData, but this class already extends Statement,
-        // so we emulate a mixin with a delegate.
-        this.wrapper = new DataWrapper(this);
 
         if (statement.getConsistencyLevel() != null)
             this.setConsistencyLevel(statement.getConsistencyLevel());
@@ -965,7 +944,6 @@
         return wrapper.setSet(name, v);
     }
 
-<<<<<<< HEAD
     /**
      * Sets the {@code i}th value to the provided UDT value.
      *
@@ -979,190 +957,6 @@
      */
     public BoundStatement setUDTValue(int i, UDTValue v) {
         return wrapper.setUDTValue(i, v);
-=======
-    @Override
-    public boolean isNull(int i) {
-        return wrapper.isNull(i);
-    }
-
-    @Override
-    public boolean isNull(String name) {
-        return wrapper.isNull(name);
-    }
-
-    @Override
-    public boolean getBool(int i) {
-        return wrapper.getBool(i);
-    }
-
-    @Override
-    public boolean getBool(String name) {
-        return wrapper.getBool(name);
-    }
-
-    @Override
-    public int getInt(int i) {
-        return wrapper.getInt(i);
-    }
-
-    @Override
-    public int getInt(String name) {
-        return wrapper.getInt(name);
-    }
-
-    @Override
-    public long getLong(int i) {
-        return wrapper.getLong(i);
-    }
-
-    @Override
-    public long getLong(String name) {
-        return wrapper.getLong(name);
-    }
-
-    @Override
-    public Date getDate(int i) {
-        return wrapper.getDate(i);
-    }
-
-    @Override
-    public Date getDate(String name) {
-        return wrapper.getDate(name);
-    }
-
-    @Override
-    public float getFloat(int i) {
-        return wrapper.getFloat(i);
-    }
-
-    @Override
-    public float getFloat(String name) {
-        return wrapper.getFloat(name);
-    }
-
-    @Override
-    public double getDouble(int i) {
-        return wrapper.getDouble(i);
-    }
-
-    @Override
-    public double getDouble(String name) {
-        return wrapper.getDouble(name);
-    }
-
-    @Override
-    public ByteBuffer getBytesUnsafe(int i) {
-        return wrapper.getBytesUnsafe(i);
-    }
-
-    @Override
-    public ByteBuffer getBytesUnsafe(String name) {
-        return wrapper.getBytesUnsafe(name);
-    }
-
-    @Override
-    public ByteBuffer getBytes(int i) {
-        return wrapper.getBytes(i);
-    }
-
-    @Override
-    public ByteBuffer getBytes(String name) {
-        return wrapper.getBytes(name);
-    }
-
-    @Override
-    public String getString(int i) {
-        return wrapper.getString(i);
-    }
-
-    @Override
-    public String getString(String name) {
-        return wrapper.getString(name);
-    }
-
-    @Override
-    public BigInteger getVarint(int i) {
-        return wrapper.getVarint(i);
-    }
-
-    @Override
-    public BigInteger getVarint(String name) {
-        return wrapper.getVarint(name);
-    }
-
-    @Override
-    public BigDecimal getDecimal(int i) {
-        return wrapper.getDecimal(i);
-    }
-
-    @Override
-    public BigDecimal getDecimal(String name) {
-        return wrapper.getDecimal(name);
-    }
-
-    @Override
-    public UUID getUUID(int i) {
-        return wrapper.getUUID(i);
-    }
-
-    @Override
-    public UUID getUUID(String name) {
-        return wrapper.getUUID(name);
-    }
-
-    @Override
-    public InetAddress getInet(int i) {
-        return wrapper.getInet(i);
-    }
-
-    @Override
-    public InetAddress getInet(String name) {
-        return wrapper.getInet(name);
-    }
-
-    @Override
-    public <T> List<T> getList(int i, Class<T> elementsClass) {
-        return wrapper.getList(i, elementsClass);
-    }
-
-    @Override
-    public <T> List<T> getList(String name, Class<T> elementsClass) {
-        return wrapper.getList(name, elementsClass);
-    }
-
-    @Override
-    public <T> Set<T> getSet(int i, Class<T> elementsClass) {
-        return wrapper.getSet(i, elementsClass);
-    }
-
-    @Override
-    public <T> Set<T> getSet(String name, Class<T> elementsClass) {
-        return wrapper.getSet(name, elementsClass);
-    }
-
-    @Override
-    public <K, V> Map<K, V> getMap(int i, Class<K> keysClass, Class<V> valuesClass) {
-        return wrapper.getMap(i, keysClass, valuesClass);
-    }
-
-    @Override
-    public <K, V> Map<K, V> getMap(String name, Class<K> keysClass, Class<V> valuesClass) {
-        return wrapper.getMap(name, keysClass, valuesClass);
-    }
-
-    @Override
-    public Object getObject(int i) {
-        return wrapper.getObject(i);
-    }
-
-    @Override
-    public Object getObject(String name) {
-        return wrapper.getObject(name);
-    }
-
-    private ColumnDefinitions metadata() {
-        return statement.getVariables();
->>>>>>> 103c8b2d
     }
 
     /**
@@ -1549,6 +1343,20 @@
      */
     public TupleValue getTupleValue(String name) {
         return wrapper.getTupleValue(name);
+    }
+
+    /**
+     * {@inheritDoc}
+     */
+    public Object getObject(int i) {
+        return wrapper.getObject(i);
+    }
+
+    /**
+     * {@inheritDoc}
+     */
+    public Object getObject(String name) {
+        return wrapper.getObject(name);
     }
 
     static class DataWrapper extends AbstractData<BoundStatement> {
@@ -1579,18 +1387,4 @@
              index += 1;
         }
     }
-
-    static class DataWrapper extends AbstractGettableData {
-        final ByteBuffer[] values;
-
-        DataWrapper(BoundStatement wrapped) {
-            super(wrapped.metadata());
-            values = wrapped.values;
-        }
-
-        @Override
-        protected ByteBuffer getValue(int i) {
-            return values[i];
-        }
-    }
 }