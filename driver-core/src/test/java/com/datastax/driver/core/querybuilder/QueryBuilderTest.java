--- conflicted
+++ resolved
@@ -992,7 +992,6 @@
         }
     }
 
-<<<<<<< HEAD
     @Test(groups = "unit")
     public void should_handle_per_partition_limit_clause() {
         assertThat(
@@ -1098,8 +1097,6 @@
                 .isEqualTo("INSERT INTO users (id) VALUES (fromJson(:id));");
     }
 
-
-=======
     static class Foo {
         int bar;
 
@@ -1159,5 +1156,4 @@
                 .isEqualTo("INSERT INTO users (id) VALUES (42);");
     }
 
->>>>>>> 2bc32e90
 }