/*
 *      Copyright (C) 2012-2015 DataStax Inc.
 *
 *   Licensed under the Apache License, Version 2.0 (the "License");
 *   you may not use this file except in compliance with the License.
 *   You may obtain a copy of the License at
 *
 *      http://www.apache.org/licenses/LICENSE-2.0
 *
 *   Unless required by applicable law or agreed to in writing, software
 *   distributed under the License is distributed on an "AS IS" BASIS,
 *   WITHOUT WARRANTIES OR CONDITIONS OF ANY KIND, either express or implied.
 *   See the License for the specific language governing permissions and
 *   limitations under the License.
 */
package com.datastax.driver.core;

import java.net.InetSocketAddress;
import java.util.Collections;
import java.util.List;
import java.util.concurrent.TimeUnit;

<<<<<<< HEAD
=======
import static org.testng.Assert.assertEquals;
>>>>>>> 0bef855b
import static java.util.concurrent.TimeUnit.MINUTES;

import com.google.common.collect.Lists;
import org.testng.annotations.Test;

<<<<<<< HEAD
=======
import static org.assertj.core.api.Assertions.fail;

import com.datastax.driver.core.exceptions.InvalidQueryException;
>>>>>>> 0bef855b
import com.datastax.driver.core.utils.SocketChannelMonitor;

import static com.datastax.driver.core.Assertions.assertThat;


public class SessionLeakTest {

    Cluster cluster;
    List<InetSocketAddress> nodes = Lists.newArrayList(
            new InetSocketAddress(CCMBridge.IP_PREFIX + '1', 9042),
            new InetSocketAddress(CCMBridge.IP_PREFIX + '2', 9042));
    SocketChannelMonitor channelMonitor;

    @Test(groups = "short")
    public void connectionLeakTest() throws Exception {
        // Checking for JAVA-342
        CCMBridge ccmBridge;
        ccmBridge = CCMBridge.create("test", 1);
        channelMonitor = new SocketChannelMonitor();
        channelMonitor.reportAtFixedInterval(1, TimeUnit.SECONDS);
        try {
            cluster = Cluster.builder()
                    .addContactPointsWithPorts(Collections.singletonList(
                            new InetSocketAddress(CCMBridge.IP_PREFIX + '1', 9042)))
                    .withNettyOptions(channelMonitor.nettyOptions()).build();

            cluster.init();

            assertThat(cluster.manager.sessions.size()).isEqualTo(0);
            // Should be 1 control connection after initialization.
            assertOpenConnections(1);

            // ensure sessions.size() returns with 1 control connection + core pool size.
            int corePoolSize = TestUtils.numberOfLocalCoreConnections(cluster);
            Session session = cluster.connect();

            assertThat(cluster.manager.sessions.size()).isEqualTo(1);
            assertOpenConnections(1 + corePoolSize);

            // ensure sessions.size() returns to 0 with only 1 active connection (the control connection)
            session.close();
            assertThat(cluster.manager.sessions.size()).isEqualTo(0);
            assertOpenConnections(1);

            // ensure bootstrapping a node does not create additional connections
            ccmBridge.bootstrapNode(2);
            assertThat(cluster).host(2).comesUpWithin(2, MINUTES);

            assertThat(cluster.manager.sessions.size()).isEqualTo(0);
            assertOpenConnections(1);

            // ensure a new session gets registered and core connections are established
            // there should be corePoolSize more connections to accommodate for the new host.
            Session thisSession = cluster.connect();
            assertThat(cluster.manager.sessions.size()).isEqualTo(1);
            assertOpenConnections(1 + (corePoolSize * 2));

            // ensure bootstrapping a node does not create additional connections that won't get cleaned up
            thisSession.close();

            assertThat(cluster.manager.sessions.size()).isEqualTo(0);
            assertOpenConnections(1);
<<<<<<< HEAD
=======
        } finally {
            if(cluster != null){
                cluster.close();
            }
            if (ccmBridge != null) {
                ccmBridge.remove();
            }
            // Ensure no channels remain open.
            channelMonitor.stop();
            channelMonitor.report();
            assertThat(channelMonitor.openChannels(nodes).size()).isEqualTo(0);
        }
    }

    @Test(groups = "short")
    public void should_not_leak_session_when_wrong_keyspace() throws Exception {
        // Checking for JAVA-806
        CCMBridge ccmBridge;
        ccmBridge = CCMBridge.create("test", 1);
        channelMonitor = new SocketChannelMonitor();
        channelMonitor.reportAtFixedInterval(1, TimeUnit.SECONDS);
        try {
            cluster = Cluster.builder()
                .addContactPointsWithPorts(Collections.singletonList(
                    new InetSocketAddress(CCMBridge.IP_PREFIX + '1', 9042)))
                .withNettyOptions(channelMonitor.nettyOptions()).build();

            cluster.init();

            assertThat(cluster.manager.sessions.size()).isEqualTo(0);
            // Should be 1 control connection after initialization.
            assertOpenConnections(1);

            // ensure sessions.size() returns with 1 control connection + core pool size.
            int corePoolSize = TestUtils.numberOfLocalCoreConnections(cluster);
            cluster.connect("wrong_keyspace");

            fail("Should not have connected to a wrong keyspace");

        } catch(InvalidQueryException e) {

            // ok

>>>>>>> 0bef855b
        } finally {

            assertThat(cluster.manager.sessions.size()).isEqualTo(0);

            if(cluster != null){
                cluster.close();
            }
            if (ccmBridge != null) {
                ccmBridge.remove();
            }
            // Ensure no channels remain open.
            channelMonitor.stop();
            channelMonitor.report();
            assertThat(channelMonitor.openChannels(nodes).size()).isEqualTo(0);
        }
    }

    private void assertOpenConnections(int expected) {
        assertThat((cluster.getMetrics().getOpenConnections().getValue())).isEqualTo(expected);
        assertThat(channelMonitor.openChannels(nodes).size()).isEqualTo(expected);
    }
}<|MERGE_RESOLUTION|>--- conflicted
+++ resolved
@@ -20,32 +20,24 @@
 import java.util.List;
 import java.util.concurrent.TimeUnit;
 
-<<<<<<< HEAD
-=======
-import static org.testng.Assert.assertEquals;
->>>>>>> 0bef855b
 import static java.util.concurrent.TimeUnit.MINUTES;
 
 import com.google.common.collect.Lists;
 import org.testng.annotations.Test;
 
-<<<<<<< HEAD
-=======
 import static org.assertj.core.api.Assertions.fail;
 
 import com.datastax.driver.core.exceptions.InvalidQueryException;
->>>>>>> 0bef855b
 import com.datastax.driver.core.utils.SocketChannelMonitor;
 
 import static com.datastax.driver.core.Assertions.assertThat;
-
 
 public class SessionLeakTest {
 
     Cluster cluster;
     List<InetSocketAddress> nodes = Lists.newArrayList(
-            new InetSocketAddress(CCMBridge.IP_PREFIX + '1', 9042),
-            new InetSocketAddress(CCMBridge.IP_PREFIX + '2', 9042));
+        new InetSocketAddress(CCMBridge.IP_PREFIX + '1', 9042),
+        new InetSocketAddress(CCMBridge.IP_PREFIX + '2', 9042));
     SocketChannelMonitor channelMonitor;
 
     @Test(groups = "short")
@@ -57,9 +49,9 @@
         channelMonitor.reportAtFixedInterval(1, TimeUnit.SECONDS);
         try {
             cluster = Cluster.builder()
-                    .addContactPointsWithPorts(Collections.singletonList(
-                            new InetSocketAddress(CCMBridge.IP_PREFIX + '1', 9042)))
-                    .withNettyOptions(channelMonitor.nettyOptions()).build();
+                .addContactPointsWithPorts(Collections.singletonList(
+                    new InetSocketAddress(CCMBridge.IP_PREFIX + '1', 9042)))
+                .withNettyOptions(channelMonitor.nettyOptions()).build();
 
             cluster.init();
 
@@ -97,10 +89,8 @@
 
             assertThat(cluster.manager.sessions.size()).isEqualTo(0);
             assertOpenConnections(1);
-<<<<<<< HEAD
-=======
         } finally {
-            if(cluster != null){
+            if (cluster != null) {
                 cluster.close();
             }
             if (ccmBridge != null) {
@@ -132,22 +122,19 @@
             // Should be 1 control connection after initialization.
             assertOpenConnections(1);
 
-            // ensure sessions.size() returns with 1 control connection + core pool size.
-            int corePoolSize = TestUtils.numberOfLocalCoreConnections(cluster);
             cluster.connect("wrong_keyspace");
 
             fail("Should not have connected to a wrong keyspace");
 
-        } catch(InvalidQueryException e) {
+        } catch (InvalidQueryException e) {
 
             // ok
 
->>>>>>> 0bef855b
         } finally {
 
             assertThat(cluster.manager.sessions.size()).isEqualTo(0);
 
-            if(cluster != null){
+            if (cluster != null) {
                 cluster.close();
             }
             if (ccmBridge != null) {
