--- conflicted
+++ resolved
@@ -928,7 +928,6 @@
                 .contains("pk:42");
     }
 
-<<<<<<< HEAD
     @Test(groups = "short")
     @CassandraVersion(major = 2.0)
     public void should_log_all_parameters_when_max_unlimited_simple_statements() throws Exception {
@@ -942,38 +941,40 @@
         String query = "UPDATE test SET c_int = ? WHERE pk = ?";
         SimpleStatement ss = new SimpleStatement(query, 123456, 42);
         session().execute(ss);
-=======
+        // then
+        String line = normalAppender.waitAndGet(10000);
+        assertThat(line)
+                .contains("Query completed normally")
+                .contains(ipOfNode(1))
+                .contains("123456")
+                .contains("42");
+    }
+
     @CassandraVersion(major=2.0)
     @Test(groups = "short")
     public void should_log_wrapped_bound_statement() throws Exception {
         // given
         normal.setLevel(TRACE);
-        queryLogger = QueryLogger.builder(cluster)
+        queryLogger = QueryLogger.builder(cluster())
                 .withConstantThreshold(Long.MAX_VALUE)
                 .withMaxQueryStringLength(Integer.MAX_VALUE)
                 .build();
-        cluster.register(queryLogger);
+        cluster().register(queryLogger);
         // when
         String query = "UPDATE test SET c_text = :param1 WHERE pk = :param2";
-        PreparedStatement ps = session.prepare(query);
+        PreparedStatement ps = session().prepare(query);
         BoundStatement bs = ps.bind();
         bs.setString("param1", "foo");
         bs.setInt("param2", 42);
-        session.execute(new CustomStatement(bs));
->>>>>>> b430b15b
-        // then
-        String line = normalAppender.waitAndGet(10000);
-        assertThat(line)
-                .contains("Query completed normally")
-                .contains(ipOfNode(1))
-<<<<<<< HEAD
-                .contains("123456")
-                .contains("42");
-=======
+        session().execute(new CustomStatement(bs));
+        // then
+        String line = normalAppender.waitAndGet(10000);
+        assertThat(line)
+                .contains("Query completed normally")
+                .contains(ipOfNode(1))
                 .contains(query)
                 .contains("param2:42")
                 .contains("param1:'foo'");
->>>>>>> b430b15b
     }
 
     @Override
