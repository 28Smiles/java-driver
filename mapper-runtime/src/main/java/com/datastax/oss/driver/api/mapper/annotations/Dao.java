/*
 * Copyright DataStax, Inc.
 *
 * Licensed under the Apache License, Version 2.0 (the "License");
 * you may not use this file except in compliance with the License.
 * You may obtain a copy of the License at
 *
 * http://www.apache.org/licenses/LICENSE-2.0
 *
 * Unless required by applicable law or agreed to in writing, software
 * distributed under the License is distributed on an "AS IS" BASIS,
 * WITHOUT WARRANTIES OR CONDITIONS OF ANY KIND, either express or implied.
 * See the License for the specific language governing permissions and
 * limitations under the License.
 */
package com.datastax.oss.driver.api.mapper.annotations;

import java.lang.annotation.ElementType;
import java.lang.annotation.Retention;
import java.lang.annotation.RetentionPolicy;
import java.lang.annotation.Target;

/**
 * Annotates an interface that defines a set of query methods, usually (but not necessarily) related
 * to a given entity class.
 *
 * <p>Example:
 *
 * <pre>
 * &#64;Dao
 * public interface ProductDao {
 *   &#64;Select
 *   Product findById(UUID productId);
 *
 *   &#64;Insert
 *   void save(Product product);
 *
 *   &#64;Delete
 *   void delete(Product product);
 * }
 * </pre>
 *
 * DAO instances are created via {@link DaoFactory} methods.
 *
 * <p>DAO interfaces can define the following methods:
 *
 * <ul>
 *   <li>{@link Delete}
 *   <li>{@link GetEntity}
 *   <li>{@link Insert}
 *   <li>{@link Query}
 *   <li>{@link QueryProvider}
 *   <li>{@link Select}
 *   <li>{@link SetEntity}
 *   <li>{@link Update}
 * </ul>
 */
@Target(ElementType.TYPE)
<<<<<<< HEAD
@Retention(RetentionPolicy.CLASS)
public @interface Dao {

  /**
   * When the new instance of a class annotated with {@code @Dao} is created an automatic check for
   * schema validation is performed. It verifies if all {@code @Dao} entity fields are present in
   * CQL table. If not the exception is thrown. This check has startup overhead so once your app is
   * stable you may want to disable it. The schema Validation check is enabled by default.
   */
  boolean enableEntitySchemaValidation() default true;
}
=======
@Retention(RetentionPolicy.RUNTIME)
public @interface Dao {}
>>>>>>> a69a43bd
<|MERGE_RESOLUTION|>--- conflicted
+++ resolved
@@ -56,7 +56,6 @@
  * </ul>
  */
 @Target(ElementType.TYPE)
-<<<<<<< HEAD
 @Retention(RetentionPolicy.CLASS)
 public @interface Dao {
 
@@ -67,8 +66,4 @@
    * stable you may want to disable it. The schema Validation check is enabled by default.
    */
   boolean enableEntitySchemaValidation() default true;
-}
-=======
-@Retention(RetentionPolicy.RUNTIME)
-public @interface Dao {}
->>>>>>> a69a43bd
+}